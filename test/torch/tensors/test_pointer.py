--- conflicted
+++ resolved
@@ -5,8 +5,6 @@
 
 from syft.frameworks.torch.tensors import PointerTensor
 
-
-<<<<<<< HEAD
 def test_init(workers):
     pointer = PointerTensor(id=1000, location=workers["alice"], owner=workers["me"])
     pointer.__str__()
@@ -146,240 +144,240 @@
 
     # check that gradient was properly serde
     assert (t.grad == orig_grad).all()
-=======
-class TestPointer(object):
-    def setUp(self):
-        hook = syft.TorchHook(torch, verbose=True)
-
-        self.me = hook.local_worker
-        self.me.is_client_worker = True
-
-        instance_id = str(int(10e10 * random.random()))
-        bob = syft.VirtualWorker(id=f"bob{instance_id}", hook=hook, is_client_worker=False)
-        alice = syft.VirtualWorker(id=f"alice{instance_id}", hook=hook, is_client_worker=False)
-        james = syft.VirtualWorker(id=f"james{instance_id}", hook=hook, is_client_worker=False)
-
-        bob.add_workers([alice, james])
-        alice.add_workers([bob, james])
-        james.add_workers([bob, alice])
-
-        self.hook = hook
-
-        self.bob = bob
-        self.alice = alice
-        self.james = james
-
-    def test_init(self):
-        self.setUp()
-        pointer = PointerTensor(id=1000, location=self.alice, owner=self.me)
-        pointer.__str__()
-
-    def test_create_pointer(self):
-        self.setUp()
-        x = torch.Tensor([1, 2])
-        x.create_pointer()
-        x.create_pointer(location=self.james)
-
-    def test_remote_function(self):
-        self.setUp()
-
-        # init remote object
-        x = torch.Tensor([-1, 2, 3]).send(self.bob)
-
-        # call remote method
-        y = torch.add(x, x).get()
-
-        # check answer
-        assert (y == torch.tensor([-2.0, 4, 6])).all()
-
-    def test_send_get(self):
-        """Test several send get usages"""
-        self.setUp()
-        bob = self.bob
-        alice = self.alice
-
-        # simple send
-        x = torch.Tensor([1, 2])
-        x_ptr = x.send(bob)
-        x_back = x_ptr.get()
-        assert (x == x_back).all()
-
-        # send with variable overwriting
-        x = torch.Tensor([1, 2])
-        x = x.send(bob)
-        x_back = x.get()
-        assert (torch.Tensor([1, 2]) == x_back).all()
-
-        # double send
-        x = torch.Tensor([1, 2])
-        x_ptr = x.send(bob)
-        x_ptr_ptr = x_ptr.send(alice)
-        x_ptr_back = x_ptr_ptr.get()
-        x_back_back = x_ptr_back.get()
-        assert (x == x_back_back).all()
-
-        # double send with variable overwriting
-        x = torch.Tensor([1, 2])
-        x = x.send(bob)
-        x = x.send(alice)
-        x = x.get()
-        x_back = x.get()
-        assert (torch.Tensor([1, 2]) == x_back).all()
-
-        # chained double send
-        x = torch.Tensor([1, 2])
-        x = x.send(bob).send(alice)
-        x_back = x.get().get()
-        assert (torch.Tensor([1, 2]) == x_back).all()
-
-    def test_repeated_send(self):
-        """Tests that repeated calls to .send(bob) works gracefully
-        Previously garbage collection deleted the remote object
-        when .send() was called twice. This test ensures the fix still
-        works."""
-
-        self.setUp()
-
-        # create tensor
-        x = torch.Tensor([1, 2])
-        print(x.id)
-
-        # send tensor to bob
-        x_ptr = x.send(self.bob)
-
-        # send tensor again
-        x_ptr = x.send(self.bob)
-
-        # ensure bob has tensor
-        assert x.id in self.bob._objects
-
-    def test_remote_autograd(self):
-        """Tests the ability to backpropagate gradients on a remote
-        worker."""
-
-        self.setUp()
-
-        # TEST: simple remote grad calculation
-
-        # create a tensor
-        x = torch.tensor([1, 2, 3, 4.0], requires_grad=True)
-
-        # send tensor to bob
-        x = x.send(self.bob)
-
-        # do some calculatinos
-        y = (x + x).sum()
-
-        # backpropagate on remote machine
-        y.backward()
-
-        # check that remote gradient is correct
-        xgrad = self.bob._objects[x.id_at_location].grad
-        xgrad_target = torch.ones(4).float() + 1
-
-        assert (xgrad == xgrad_target).all()
-
-        # TEST: Ensure remote grad calculation gets properly serded
-
-        # create tensor
-        x = torch.tensor([1, 2, 3, 4.0], requires_grad=True).send(self.bob)
-
-        # compute function
-        y = x.sum()
-
-        # backpropagate
-        y.backward()
-
-        # get the gradient created from backpropagation manually
-        x_grad = self.bob._objects[x.id_at_location].grad
-
-        # get the entire x tensor (should bring the grad too)
-        x = x.get()
-
-        # make sure that the grads match
-        assert (x.grad == x_grad).all()
-
-    def test_gradient_send_recv(self):
-        """Tests that gradients are properly sent and received along
-        with their tensors."""
-
-        self.setUp()
-
-        # create a tensor
-        x = torch.tensor([1, 2, 3, 4.0], requires_grad=True)
-
-        # create gradient on tensor
-        x.sum().backward(torch.ones(1))
-
-        # save gradient
-        orig_grad = x.grad
-
-        # send and get back
-        t = x.send(self.bob).get()
-
-        # check that gradient was properly serde
-        assert (t.grad == orig_grad).all()
-
-    def test_method_on_attribute(self):
-
-        self.setUp()
-
-        # create remote object with children
-        x = torch.Tensor([1, 2, 3])
-        x = syft.LoggingTensor().on(x).send(self.bob)
-
-        # call method on data tensor directly
-        x.child.point_to_attr = "child.child"
-        y = x.add(x)
-        assert isinstance(y.get(), torch.Tensor)
-
-        # call method on loggingtensor directly
-        x.child.point_to_attr = "child"
-        y = x.add(x)
-        y = y.get()
-        assert isinstance(y.child, syft.LoggingTensor)
-
-        # # call method on zeroth attribute
-        # x.child.point_to_attr = ""
-        # y = x.add(x)
-        # y = y.get()
-        #
-        # assert isinstance(y, torch.Tensor)
-        # assert isinstance(y.child, syft.LoggingTensor)
-        # assert isinstance(y.child.child, torch.Tensor)
-
-        # call .get() on pinter to attribute (should error)
-        x.child.point_to_attr = "child"
-        try:
-            x.get()
-        except syft.exceptions.CannotRequestTensorAttribute as e:
-            assert True
-
-    def test_grad_pointer(self):
-        """Tests the automatic creation of a .grad pointer when
-        calling .send() on a tensor with requires_grad==True"""
-
-        self.setUp()
-        bob = self.bob
-
-        x = torch.tensor([1, 2, 3.0], requires_grad=True).send(bob)
-        grad = torch.tensor([1, 1, 1]).send(bob)
-        y = (x + x).sum()
-        y.backward()
-
-        assert (bob._objects[x.id_at_location].grad == torch.tensor([2, 2, 2.0])).all()
-
-    def test_move(self):
-
-        self.setUp()
-
-        x = torch.tensor([1, 2, 3, 4, 5]).send(self.bob)
-
-        assert x.id_at_location in self.bob._objects
-        assert x.id_at_location not in self.alice._objects
-
-        x.move(self.alice)
-
-        assert x.id_at_location not in self.bob._objects
-        assert x.id_at_location in self.alice._objects
->>>>>>> ce41eeb6
+# =======
+# class TestPointer(object):
+#     def setUp(self):
+#         hook = syft.TorchHook(torch, verbose=True)
+
+#         self.me = hook.local_worker
+#         self.me.is_client_worker = True
+
+#         instance_id = str(int(10e10 * random.random()))
+#         bob = syft.VirtualWorker(id=f"bob{instance_id}", hook=hook, is_client_worker=False)
+#         alice = syft.VirtualWorker(id=f"alice{instance_id}", hook=hook, is_client_worker=False)
+#         james = syft.VirtualWorker(id=f"james{instance_id}", hook=hook, is_client_worker=False)
+
+#         bob.add_workers([alice, james])
+#         alice.add_workers([bob, james])
+#         james.add_workers([bob, alice])
+
+#         self.hook = hook
+
+#         self.bob = bob
+#         self.alice = alice
+#         self.james = james
+
+#     def test_init(self):
+#         self.setUp()
+#         pointer = PointerTensor(id=1000, location=self.alice, owner=self.me)
+#         pointer.__str__()
+
+#     def test_create_pointer(self):
+#         self.setUp()
+#         x = torch.Tensor([1, 2])
+#         x.create_pointer()
+#         x.create_pointer(location=self.james)
+
+#     def test_remote_function(self):
+#         self.setUp()
+
+#         # init remote object
+#         x = torch.Tensor([-1, 2, 3]).send(self.bob)
+
+#         # call remote method
+#         y = torch.add(x, x).get()
+
+#         # check answer
+#         assert (y == torch.tensor([-2.0, 4, 6])).all()
+
+#     def test_send_get(self):
+#         """Test several send get usages"""
+#         self.setUp()
+#         bob = self.bob
+#         alice = self.alice
+
+#         # simple send
+#         x = torch.Tensor([1, 2])
+#         x_ptr = x.send(bob)
+#         x_back = x_ptr.get()
+#         assert (x == x_back).all()
+
+#         # send with variable overwriting
+#         x = torch.Tensor([1, 2])
+#         x = x.send(bob)
+#         x_back = x.get()
+#         assert (torch.Tensor([1, 2]) == x_back).all()
+
+#         # double send
+#         x = torch.Tensor([1, 2])
+#         x_ptr = x.send(bob)
+#         x_ptr_ptr = x_ptr.send(alice)
+#         x_ptr_back = x_ptr_ptr.get()
+#         x_back_back = x_ptr_back.get()
+#         assert (x == x_back_back).all()
+
+#         # double send with variable overwriting
+#         x = torch.Tensor([1, 2])
+#         x = x.send(bob)
+#         x = x.send(alice)
+#         x = x.get()
+#         x_back = x.get()
+#         assert (torch.Tensor([1, 2]) == x_back).all()
+
+#         # chained double send
+#         x = torch.Tensor([1, 2])
+#         x = x.send(bob).send(alice)
+#         x_back = x.get().get()
+#         assert (torch.Tensor([1, 2]) == x_back).all()
+
+#     def test_repeated_send(self):
+#         """Tests that repeated calls to .send(bob) works gracefully
+#         Previously garbage collection deleted the remote object
+#         when .send() was called twice. This test ensures the fix still
+#         works."""
+
+#         self.setUp()
+
+#         # create tensor
+#         x = torch.Tensor([1, 2])
+#         print(x.id)
+
+#         # send tensor to bob
+#         x_ptr = x.send(self.bob)
+
+#         # send tensor again
+#         x_ptr = x.send(self.bob)
+
+#         # ensure bob has tensor
+#         assert x.id in self.bob._objects
+
+#     def test_remote_autograd(self):
+#         """Tests the ability to backpropagate gradients on a remote
+#         worker."""
+
+#         self.setUp()
+
+#         # TEST: simple remote grad calculation
+
+#         # create a tensor
+#         x = torch.tensor([1, 2, 3, 4.0], requires_grad=True)
+
+#         # send tensor to bob
+#         x = x.send(self.bob)
+
+#         # do some calculatinos
+#         y = (x + x).sum()
+
+#         # backpropagate on remote machine
+#         y.backward()
+
+#         # check that remote gradient is correct
+#         xgrad = self.bob._objects[x.id_at_location].grad
+#         xgrad_target = torch.ones(4).float() + 1
+
+#         assert (xgrad == xgrad_target).all()
+
+#         # TEST: Ensure remote grad calculation gets properly serded
+
+#         # create tensor
+#         x = torch.tensor([1, 2, 3, 4.0], requires_grad=True).send(self.bob)
+
+#         # compute function
+#         y = x.sum()
+
+#         # backpropagate
+#         y.backward()
+
+#         # get the gradient created from backpropagation manually
+#         x_grad = self.bob._objects[x.id_at_location].grad
+
+#         # get the entire x tensor (should bring the grad too)
+#         x = x.get()
+
+#         # make sure that the grads match
+#         assert (x.grad == x_grad).all()
+
+#     def test_gradient_send_recv(self):
+#         """Tests that gradients are properly sent and received along
+#         with their tensors."""
+
+#         self.setUp()
+
+#         # create a tensor
+#         x = torch.tensor([1, 2, 3, 4.0], requires_grad=True)
+
+#         # create gradient on tensor
+#         x.sum().backward(torch.ones(1))
+
+#         # save gradient
+#         orig_grad = x.grad
+
+#         # send and get back
+#         t = x.send(self.bob).get()
+
+#         # check that gradient was properly serde
+#         assert (t.grad == orig_grad).all()
+
+#     def test_method_on_attribute(self):
+
+#         self.setUp()
+
+#         # create remote object with children
+#         x = torch.Tensor([1, 2, 3])
+#         x = syft.LoggingTensor().on(x).send(self.bob)
+
+#         # call method on data tensor directly
+#         x.child.point_to_attr = "child.child"
+#         y = x.add(x)
+#         assert isinstance(y.get(), torch.Tensor)
+
+#         # call method on loggingtensor directly
+#         x.child.point_to_attr = "child"
+#         y = x.add(x)
+#         y = y.get()
+#         assert isinstance(y.child, syft.LoggingTensor)
+
+#         # # call method on zeroth attribute
+#         # x.child.point_to_attr = ""
+#         # y = x.add(x)
+#         # y = y.get()
+#         #
+#         # assert isinstance(y, torch.Tensor)
+#         # assert isinstance(y.child, syft.LoggingTensor)
+#         # assert isinstance(y.child.child, torch.Tensor)
+
+#         # call .get() on pinter to attribute (should error)
+#         x.child.point_to_attr = "child"
+#         try:
+#             x.get()
+#         except syft.exceptions.CannotRequestTensorAttribute as e:
+#             assert True
+
+#     def test_grad_pointer(self):
+#         """Tests the automatic creation of a .grad pointer when
+#         calling .send() on a tensor with requires_grad==True"""
+
+#         self.setUp()
+#         bob = self.bob
+
+#         x = torch.tensor([1, 2, 3.0], requires_grad=True).send(bob)
+#         grad = torch.tensor([1, 1, 1]).send(bob)
+#         y = (x + x).sum()
+#         y.backward()
+
+#         assert (bob._objects[x.id_at_location].grad == torch.tensor([2, 2, 2.0])).all()
+
+#     def test_move(self):
+
+#         self.setUp()
+
+#         x = torch.tensor([1, 2, 3, 4, 5]).send(self.bob)
+
+#         assert x.id_at_location in self.bob._objects
+#         assert x.id_at_location not in self.alice._objects
+
+#         x.move(self.alice)
+
+#         assert x.id_at_location not in self.bob._objects
+#         assert x.id_at_location in self.alice._objects
+# >>>>>>> torch_1
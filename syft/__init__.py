--- conflicted
+++ resolved
@@ -3,12 +3,8 @@
 
 from syft.tensor import equal, TensorBase
 from syft.math import cumprod, cumsum, ceil, dot, matmul, addmm, addcmul
-<<<<<<< HEAD
 from syft.math import addcdiv, addmv, addbmm, baddbmm, transpose
-=======
-from syft.math import addcdiv, addmv, addbmm, baddbmm
 from syft.math import unsqueeze
->>>>>>> eb0314d3
 
 s = str(he)
 s += str(nn)
@@ -16,8 +12,5 @@
 s += str(equal) + str(TensorBase) + str(cumprod) + str(cumsum) + str(ceil)
 s += str(dot) + str(matmul) + str(addmm) + str(addcmul) + str(addcdiv)
 s += str(addmv) + str(addbmm) + str(baddbmm)
-<<<<<<< HEAD
 s += str(transpose)
-=======
-s += str(unsqueeze)
->>>>>>> eb0314d3
+s += str(unsqueeze)
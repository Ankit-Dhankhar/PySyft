--- conflicted
+++ resolved
@@ -471,13 +471,12 @@
             return NotImplemented
         self.data = 1 / np.sqrt(self.data)
 
-<<<<<<< HEAD
     def to_numpy(self):
         """Returns the tensor as numpy.ndarray"""
         if self.encrypted:
             return NotImplemented
         return np.array(self.data)
-=======
+
     def reciprocal(self):
         """Computes element wise reciprocal"""
         if self.encrypted:
@@ -490,4 +489,3 @@
         if self.encrypted:
             return NotImplemented
         self.data = 1 / np.array(self.data)
->>>>>>> 23465f27

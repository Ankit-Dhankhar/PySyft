--- conflicted
+++ resolved
@@ -408,13 +408,11 @@
     def log_(self):
         return self.no_params_func("log_")
 
-<<<<<<< HEAD
     def log1p_(self):
         return self.no_params_func("log1p_")
-=======
+
     def log1p(self):
         return self.no_params_func("log1p", return_response=True)
->>>>>>> e53ca4b9
 
     def frac(self):
         return self.no_params_func("frac", return_response=True)
